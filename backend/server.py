--- conflicted
+++ resolved
@@ -61,11 +61,7 @@
 @app.post("/process-video")
 async def process_video_endpoint(
     file: UploadFile = File(...),
-<<<<<<< HEAD
-    method: str = "combined",  # "ocr", "yolo", or "combined"
-=======
     method: str = "ocr",  # "ocr", "yolo", or "combined"
->>>>>>> 29c3d4cd
     redaction_mode: str = "pixelate",  # "pixelate", "blur", "blackout"
     background_tasks: BackgroundTasks = None
 ):
@@ -118,12 +114,7 @@
                 min_prob=0.2,
                 max_lost=8,
                 iou_thresh=0.3,
-<<<<<<< HEAD
-                debug=False,
-                nlp=False
-=======
                 debug=False
->>>>>>> 29c3d4cd
             )
         else:
             raise HTTPException(status_code=400, detail="Invalid method. Use 'ocr', 'yolo', or 'combined'")
