--- conflicted
+++ resolved
@@ -15,13 +15,8 @@
     "email":       re.compile(r"[A-Za-z0-9._%+-]+@[A-Za-z0-9.-]+\.[A-Za-z]{2,}"),
     "phone":       re.compile(r"(?:\+?\d{1,3}[-.\s]?)?(?:\(?\d{1,4}\)?[-.\s]?){1,4}\d{1,4}"),
     "alphanum":    re.compile(r"(?=\w*\d)(?=\w*[A-Za-z])[A-Za-z0-9]{3,}"),
-    "numeric":     re.compile(r"\b\d{4,}\b"),
-    "ssn":         re.compile(r"\d{3}-\d{2}-\d{4}"),
-    "date":        re.compile(r"\d{1,2}[/-]\d{1,2}[/-]\d{2,4}"),
-    "address":     re.compile(r"\d+\s+[A-Za-z\s]+(?:Street|St|Avenue|Ave|Road|Rd|Boulevard|Blvd|Lane|Ln|Drive|Dr)"),
+    "numeric":     re.compile(r"\b\d{4,}\b")
 }
-<<<<<<< HEAD
-<<<<<<< HEAD
 def looks_sensitive(text, nlp=False):
     if nlp:
         # Default to all non-O labels for now
@@ -57,34 +52,8 @@
             if pat.search(t):
                 print(f"REGEX detected: '{text}' as {pat}")
                 return True
-=======
-
-def looks_sensitive(text):
-    """Check if text contains sensitive information using regex patterns"""
-    t = text.strip()
-    if not t:
         return False
-    
-    # Check against all patterns
-    for pattern_name, pattern in PATTERNS.items():
-        if pattern.search(t):
-            print(f"REGEX detected: '{text}' as {pattern_name}")
-            return True
-    
-    # Additional checks for common PII indicators
-    # Check for all caps text (likely names or important info)
-    if t.isupper() and len(t) > 2:
-        print(f"UPPERCASE detected: '{text}'")
-        return True
-    
-    # Check for mixed case with numbers (likely IDs or codes)
-    if any(c.isdigit() for c in t) and any(c.isalpha() for c in t) and len(t) >= 6:
-        print(f"MIXED ALPHANUMERIC detected: '{text}'")
-        return True
-    
-    return False
-
->>>>>>> 99b3e51b
+
 # 2) Simple IoU
 def compute_iou(a, b):
     xA = max(a[0], b[0]); yA = max(a[1], b[1])
